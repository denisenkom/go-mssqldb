--- conflicted
+++ resolved
@@ -223,42 +223,27 @@
 }
 
 func (r *tdsBuffer) BVarChar() string {
-	l := int(r.byte())
-	return r.readUcs2(l)
-}
-
-<<<<<<< HEAD
+	return readBVarCharOrPanic(r)
+}
+
 func readBVarCharOrPanic(r io.Reader) string {
 	s, err := readBVarChar(r)
 	if err != nil {
 		mssqlerror.BadStreamPanic(err)
 	}
 	return s
-=======
+}
+
+func readUsVarCharOrPanic(r io.Reader) string {
+	s, err := readUsVarChar(r)
+	if err != nil {
+		mssqlerror.BadStreamPanic(err)
+	}
+	return s
+}
+
 func (r *tdsBuffer) UsVarChar() string {
-	l := int(r.uint16())
-	return r.readUcs2(l)
->>>>>>> 9b7e9773
-}
-
-func (r *tdsBuffer) readUcs2(numchars int) string {
-	b := make([]byte, numchars*2)
-	r.ReadFull(b)
-	res, err := ucs22str(b)
-	if err != nil {
-		mssqlerror.BadStreamPanic(err)
-	}
-	return res
-}
-
-func (r *tdsBuffer) readUcs2(numchars int) string {
-	b := make([]byte, numchars*2)
-	r.ReadFull(b)
-	res, err := ucs22str(b)
-	if err != nil {
-		mssqlerror.BadStreamPanic(err)
-	}
-	return res
+	return readUsVarCharOrPanic(r)
 }
 
 func (r *tdsBuffer) Read(buf []byte) (copied int, err error) {
