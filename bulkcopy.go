package mssql

import (
	"bytes"
	"context"
	"encoding/binary"
	"fmt"
	"math"
	"reflect"
	"strings"
	"time"

	"github.com/denisenkom/go-mssqldb/internal/mssqltypes"
)

type Bulk struct {
	// ctx is used only for AddRow and Done methods.
	// This could be removed if AddRow and Done accepted
	// a ctx field as well, which is available with the
	// database/sql call.
	ctx context.Context

	cn          *Conn
	metadata    []columnStruct
	bulkColumns []columnStruct
	columnsName []string
	tablename   string
	numRows     int

	headerSent bool
	Options    BulkOptions
	Debug      bool
}
type BulkOptions struct {
	CheckConstraints  bool
	FireTriggers      bool
	KeepNulls         bool
	KilobytesPerBatch int
	RowsPerBatch      int
	Order             []string
	Tablock           bool
}

type DataValue interface{}

const (
	sqlDateFormat = "2006-01-02"
	sqlTimeFormat = "2006-01-02 15:04:05.999999999Z07:00"
)

func (cn *Conn) CreateBulk(table string, columns []string) (_ *Bulk) {
	b := Bulk{ctx: context.Background(), cn: cn, tablename: table, headerSent: false, columnsName: columns}
	b.Debug = false
	return &b
}

func (cn *Conn) CreateBulkContext(ctx context.Context, table string, columns []string) (_ *Bulk) {
	b := Bulk{ctx: ctx, cn: cn, tablename: table, headerSent: false, columnsName: columns}
	b.Debug = false
	return &b
}

func (b *Bulk) sendBulkCommand(ctx context.Context) (err error) {
	//get table columns info
	err = b.getMetadata(ctx)
	if err != nil {
		return err
	}

	//match the columns
	for _, colname := range b.columnsName {
		var bulkCol *columnStruct

		for _, m := range b.metadata {
			if m.ColName == colname {
				bulkCol = &m
				break
			}
		}
		if bulkCol != nil {

			if bulkCol.ti.TypeId == typeUdt {
				//send udt as binary
				bulkCol.ti.TypeId = typeBigVarBin
			}
			b.bulkColumns = append(b.bulkColumns, *bulkCol)
			b.dlogf("Adding column %s %s %#x", colname, bulkCol.ColName, bulkCol.ti.TypeId)
		} else {
			return fmt.Errorf("Column %s does not exist in destination table %s", colname, b.tablename)
		}
	}

	//create the bulk command

	//columns definitions
	var col_defs bytes.Buffer
	for i, col := range b.bulkColumns {
		if i != 0 {
			col_defs.WriteString(", ")
		}
		col_defs.WriteString("[" + col.ColName + "] " + makeDecl(col.ti))
	}

	//options
	var with_opts []string

	if b.Options.CheckConstraints {
		with_opts = append(with_opts, "CHECK_CONSTRAINTS")
	}
	if b.Options.FireTriggers {
		with_opts = append(with_opts, "FIRE_TRIGGERS")
	}
	if b.Options.KeepNulls {
		with_opts = append(with_opts, "KEEP_NULLS")
	}
	if b.Options.KilobytesPerBatch > 0 {
		with_opts = append(with_opts, fmt.Sprintf("KILOBYTES_PER_BATCH = %d", b.Options.KilobytesPerBatch))
	}
	if b.Options.RowsPerBatch > 0 {
		with_opts = append(with_opts, fmt.Sprintf("ROWS_PER_BATCH = %d", b.Options.RowsPerBatch))
	}
	if len(b.Options.Order) > 0 {
		with_opts = append(with_opts, fmt.Sprintf("ORDER(%s)", strings.Join(b.Options.Order, ",")))
	}
	if b.Options.Tablock {
		with_opts = append(with_opts, "TABLOCK")
	}
	var with_part string
	if len(with_opts) > 0 {
		with_part = fmt.Sprintf("WITH (%s)", strings.Join(with_opts, ","))
	}

	query := fmt.Sprintf("INSERT BULK %s (%s) %s", b.tablename, col_defs.String(), with_part)

	stmt, err := b.cn.PrepareContext(ctx, query)
	if err != nil {
		return fmt.Errorf("Prepare failed: %s", err.Error())
	}
	b.dlogf(query)

	_, err = stmt.(*Stmt).ExecContext(ctx, nil)
	if err != nil {
		return err
	}

	b.headerSent = true

	var buf = b.cn.sess.buf
	buf.BeginPacket(packBulkLoadBCP, false)

	// Send the columns metadata.
	columnMetadata := b.createColMetadata()
	_, err = buf.Write(columnMetadata)

	return
}

// AddRow immediately writes the row to the destination table.
// The arguments are the row values in the order they were specified.
func (b *Bulk) AddRow(row []interface{}) (err error) {
	if !b.headerSent {
		err = b.sendBulkCommand(b.ctx)
		if err != nil {
			return
		}
	}

	if len(row) != len(b.bulkColumns) {
		return fmt.Errorf("Row does not have the same number of columns than the destination table %d %d",
			len(row), len(b.bulkColumns))
	}

	bytes, err := b.makeRowData(row)
	if err != nil {
		return
	}

	_, err = b.cn.sess.buf.Write(bytes)
	if err != nil {
		return
	}

	b.numRows = b.numRows + 1
	return
}

func (b *Bulk) makeRowData(row []interface{}) ([]byte, error) {
	buf := new(bytes.Buffer)
	buf.WriteByte(byte(tokenRow))

	var logcol bytes.Buffer
	for i, col := range b.bulkColumns {

		if b.Debug {
			logcol.WriteString(fmt.Sprintf(" col[%d]='%v' ", i, row[i]))
		}
		param, err := b.makeParam(row[i], col)
		if err != nil {
			return nil, fmt.Errorf("bulkcopy: %s", err.Error())
		}

		if col.ti.Writer == nil {
			return nil, fmt.Errorf("no writer for column: %s, TypeId: %#x",
				col.ColName, col.ti.TypeId)
		}
		err = col.ti.Writer(buf, param.ti, param.buffer)
		if err != nil {
			return nil, fmt.Errorf("bulkcopy: %s", err.Error())
		}
	}

	b.dlogf("row[%d] %s\n", b.numRows, logcol.String())

	return buf.Bytes(), nil
}

func (b *Bulk) Done() (rowcount int64, err error) {
	if b.headerSent == false {
		//no rows had been sent
		return 0, nil
	}
	var buf = b.cn.sess.buf
	buf.WriteByte(byte(tokenDone))

	binary.Write(buf, binary.LittleEndian, uint16(doneFinal))
	binary.Write(buf, binary.LittleEndian, uint16(0)) //     curcmd

	if b.cn.sess.loginAck.TDSVersion >= verTDS72 {
		binary.Write(buf, binary.LittleEndian, uint64(0)) //rowcount 0
	} else {
		binary.Write(buf, binary.LittleEndian, uint32(0)) //rowcount 0
	}

	buf.FinishPacket()

	tokchan := make(chan tokenStruct, 5)
	go processResponse(b.ctx, b.cn.sess, tokchan, nil)

	var rowCount int64
	for token := range tokchan {
		switch token := token.(type) {
		case doneStruct:
			if token.Status&doneCount != 0 {
				rowCount = int64(token.RowCount)
			}
			if token.isError() {
				return 0, token.getError()
			}
		case error:
			return 0, b.cn.checkBadConn(token)
		}
	}
	return rowCount, nil
}

func (b *Bulk) createColMetadata() []byte {
	buf := new(bytes.Buffer)
	buf.WriteByte(byte(tokenColMetadata))                              // token
	binary.Write(buf, binary.LittleEndian, uint16(len(b.bulkColumns))) // column count

	for i, col := range b.bulkColumns {

		if b.cn.sess.loginAck.TDSVersion >= verTDS72 {
			binary.Write(buf, binary.LittleEndian, uint32(col.UserType)) //  usertype, always 0?
		} else {
			binary.Write(buf, binary.LittleEndian, uint16(col.UserType))
		}
		binary.Write(buf, binary.LittleEndian, uint16(col.Flags))

		writeTypeInfo(buf, &b.bulkColumns[i].ti)

		if col.ti.TypeId == typeNText ||
			col.ti.TypeId == typeText ||
			col.ti.TypeId == typeImage {

			tablename_ucs2 := str2ucs2(b.tablename)
			binary.Write(buf, binary.LittleEndian, uint16(len(tablename_ucs2)/2))
			buf.Write(tablename_ucs2)
		}
		colname_ucs2 := str2ucs2(col.ColName)
		buf.WriteByte(uint8(len(colname_ucs2) / 2))
		buf.Write(colname_ucs2)
	}

	return buf.Bytes()
}

func (b *Bulk) getMetadata(ctx context.Context) (err error) {
	stmt, err := b.cn.prepareContext(ctx, "SET FMTONLY ON")
	if err != nil {
		return
	}

	_, err = stmt.ExecContext(ctx, nil)
	if err != nil {
		return
	}

	// Get columns info.
	stmt, err = b.cn.prepareContext(ctx, fmt.Sprintf("select * from %s SET FMTONLY OFF", b.tablename))
	if err != nil {
		return
	}
	rows, err := stmt.QueryContext(ctx, nil)
	if err != nil {
		return fmt.Errorf("get columns info failed: %v", err)
	}
	b.metadata = rows.(*Rows).cols

	if b.Debug {
		for _, col := range b.metadata {
			b.dlogf("col: %s typeId: %#x size: %d scale: %d prec: %d flags: %d lcid: %#x\n",
				col.ColName, col.ti.TypeId, col.ti.Size, col.ti.Scale, col.ti.Prec,
				col.Flags, col.ti.Collation.LcidAndFlags)
		}
	}

	return rows.Close()
}

func (b *Bulk) makeParam(val DataValue, col columnStruct) (res param, err error) {
	res.ti.Size = col.ti.Size
	res.ti.TypeId = col.ti.TypeId

	if val == nil {
		res.ti.Size = 0
		return
	}

	switch col.ti.TypeId {

	case typeInt1, typeInt2, typeInt4, typeInt8, typeIntN:
		var intvalue int64

		switch val := val.(type) {
		case int:
			intvalue = int64(val)
		case int32:
			intvalue = int64(val)
		case int64:
			intvalue = val
		default:
			err = fmt.Errorf("mssql: invalid type for int column: %T", val)
			return
		}

		res.buffer = make([]byte, res.ti.Size)
		if col.ti.Size == 1 {
			res.buffer[0] = byte(intvalue)
		} else if col.ti.Size == 2 {
			binary.LittleEndian.PutUint16(res.buffer, uint16(intvalue))
		} else if col.ti.Size == 4 {
			binary.LittleEndian.PutUint32(res.buffer, uint32(intvalue))
		} else if col.ti.Size == 8 {
			binary.LittleEndian.PutUint64(res.buffer, uint64(intvalue))
		}
	case typeFlt4, typeFlt8, typeFltN:
		var floatvalue float64

		switch val := val.(type) {
		case float32:
			floatvalue = float64(val)
		case float64:
			floatvalue = val
		case int:
			floatvalue = float64(val)
		case int64:
			floatvalue = float64(val)
		default:
			err = fmt.Errorf("mssql: invalid type for float column: %T %s", val, val)
			return
		}

		if col.ti.Size == 4 {
			res.buffer = make([]byte, 4)
			binary.LittleEndian.PutUint32(res.buffer, math.Float32bits(float32(floatvalue)))
		} else if col.ti.Size == 8 {
			res.buffer = make([]byte, 8)
			binary.LittleEndian.PutUint64(res.buffer, math.Float64bits(floatvalue))
		}
	case typeNVarChar, typeNText, typeNChar:

		switch val := val.(type) {
		case string:
			res.buffer = str2ucs2(val)
		case []byte:
			res.buffer = val
		default:
			err = fmt.Errorf("mssql: invalid type for nvarchar column: %T %s", val, val)
			return
		}
		res.ti.Size = len(res.buffer)

	case typeVarChar, typeBigVarChar, typeText, typeChar, typeBigChar:
		switch val := val.(type) {
		case string:
			res.buffer = []byte(val)
		case []byte:
			res.buffer = val
		default:
			err = fmt.Errorf("mssql: invalid type for varchar column: %T %s", val, val)
			return
		}
		res.ti.Size = len(res.buffer)

	case typeBit, typeBitN:
		if reflect.TypeOf(val).Kind() != reflect.Bool {
			err = fmt.Errorf("mssql: invalid type for bit column: %T %s", val, val)
			return
		}
		res.ti.TypeId = typeBitN
		res.ti.Size = 1
		res.buffer = make([]byte, 1)
		if val.(bool) {
			res.buffer[0] = 1
		}
	case typeDateTime2N:
		switch val := val.(type) {
		case time.Time:
			res.buffer = encodeDateTime2(val, int(col.ti.Scale))
			res.ti.Size = len(res.buffer)
		case string:
			var t time.Time
			if t, err = time.Parse(sqlTimeFormat, val); err != nil {
				return res, fmt.Errorf("bulk: unable to convert string to date: %v", err)
			}
			res.buffer = encodeDateTime2(t, int(col.ti.Scale))
			res.ti.Size = len(res.buffer)
		default:
			err = fmt.Errorf("mssql: invalid type for datetime2 column: %T %s", val, val)
			return
		}
	case typeDateTimeOffsetN:
		switch val := val.(type) {
		case time.Time:
			res.buffer = encodeDateTimeOffset(val, int(col.ti.Scale))
			res.ti.Size = len(res.buffer)
		case string:
			var t time.Time
			if t, err = time.Parse(sqlTimeFormat, val); err != nil {
				return res, fmt.Errorf("bulk: unable to convert string to date: %v", err)
			}
			res.buffer = encodeDateTimeOffset(t, int(col.ti.Scale))
			res.ti.Size = len(res.buffer)
		default:
			err = fmt.Errorf("mssql: invalid type for datetimeoffset column: %T %s", val, val)
			return
		}
	case typeDateN:
		switch val := val.(type) {
		case time.Time:
			res.buffer = encodeDate(val)
			res.ti.Size = len(res.buffer)
		case string:
			var t time.Time
			if t, err = time.ParseInLocation(sqlDateFormat, val, time.UTC); err != nil {
				return res, fmt.Errorf("bulk: unable to convert string to date: %v", err)
			}
			res.buffer = encodeDate(t)
			res.ti.Size = len(res.buffer)
		default:
			err = fmt.Errorf("mssql: invalid type for date column: %T %s", val, val)
			return
		}
	case typeDateTime, typeDateTimeN, typeDateTim4:
		var t time.Time
		switch val := val.(type) {
		case time.Time:
			t = val
		case string:
			if t, err = time.Parse(sqlTimeFormat, val); err != nil {
				return res, fmt.Errorf("bulk: unable to convert string to date: %v", err)
			}
		default:
			err = fmt.Errorf("mssql: invalid type for datetime column: %T %s", val, val)
			return
		}

		if col.ti.Size == 4 {
			res.buffer = encodeDateTim4(t)
			res.ti.Size = len(res.buffer)
		} else if col.ti.Size == 8 {
			res.buffer = encodeDateTime(t)
			res.ti.Size = len(res.buffer)
		} else {
			err = fmt.Errorf("mssql: invalid size of column %d", col.ti.Size)
		}

	// case typeMoney, typeMoney4, typeMoneyN:
	case typeDecimal, typeDecimalN, typeNumeric, typeNumericN:
		prec := col.ti.Prec
		scale := col.ti.Scale
		var dec decimal.Decimal
		switch v := val.(type) {
		case int:
			dec = decimal.Int64ToDecimalScale(int64(v), 0)
		case int8:
			dec = decimal.Int64ToDecimalScale(int64(v), 0)
		case int16:
			dec = decimal.Int64ToDecimalScale(int64(v), 0)
		case int32:
			dec = decimal.Int64ToDecimalScale(int64(v), 0)
		case int64:
			dec = decimal.Int64ToDecimalScale(int64(v), 0)
		case float32:
			dec, err = decimal.Float64ToDecimalScale(float64(v), scale)
		case float64:
			dec, err = decimal.Float64ToDecimalScale(float64(v), scale)
		case string:
			dec, err = decimal.StringToDecimalScale(v, scale)
		default:
			return res, fmt.Errorf("unknown value for decimal: %T %#v", v, v)
		}

<<<<<<< HEAD
		perc := col.ti.Prec
		scale := col.ti.Scale
		var dec mssqltypes.Decimal
		dec, err = mssqltypes.Float64ToDecimalScale(value, scale)
=======
>>>>>>> 19fca521
		if err != nil {
			return res, err
		}
		dec.SetPrec(prec)

		var length byte
		switch {
		case prec <= 9:
			length = 4
		case prec <= 19:
			length = 8
		case prec <= 28:
			length = 12
		default:
			length = 16
		}

		buf := make([]byte, length+1)
		// first byte length written by typeInfo.writer
		res.ti.Size = int(length) + 1
		// second byte sign
		if !dec.IsPositive() {
			buf[0] = 0
		} else {
			buf[0] = 1
		}

		ub := dec.UnscaledBytes()
		l := len(ub)
		if l > int(length) {
			err = fmt.Errorf("decimal out of range: %s", dec)
			return res, err
		}
		// reverse the bytes
		for i, j := 1, l-1; j >= 0; i, j = i+1, j-1 {
			buf[i] = ub[j]
		}
		res.buffer = buf
	case typeBigVarBin, typeBigBinary:
		switch val := val.(type) {
		case []byte:
			res.ti.Size = len(val)
			res.buffer = val
		default:
			err = fmt.Errorf("mssql: invalid type for Binary column: %T %s", val, val)
			return
		}
	case typeGuid:
		switch val := val.(type) {
		case []byte:
			res.ti.Size = len(val)
			res.buffer = val
		default:
			err = fmt.Errorf("mssql: invalid type for Guid column: %T %s", val, val)
			return
		}

	default:
		err = fmt.Errorf("mssql: type %x not implemented", col.ti.TypeId)
	}
	return

}

func (b *Bulk) dlogf(format string, v ...interface{}) {
	if b.Debug {
		b.cn.sess.log.Printf(format, v...)
	}
}<|MERGE_RESOLUTION|>--- conflicted
+++ resolved
@@ -490,35 +490,28 @@
 	case typeDecimal, typeDecimalN, typeNumeric, typeNumericN:
 		prec := col.ti.Prec
 		scale := col.ti.Scale
-		var dec decimal.Decimal
+		var dec mssqltypes.Decimal
 		switch v := val.(type) {
 		case int:
-			dec = decimal.Int64ToDecimalScale(int64(v), 0)
+			dec = mssqltypes.Int64ToDecimalScale(int64(v), 0)
 		case int8:
-			dec = decimal.Int64ToDecimalScale(int64(v), 0)
+			dec = mssqltypes.Int64ToDecimalScale(int64(v), 0)
 		case int16:
-			dec = decimal.Int64ToDecimalScale(int64(v), 0)
+			dec = mssqltypes.Int64ToDecimalScale(int64(v), 0)
 		case int32:
-			dec = decimal.Int64ToDecimalScale(int64(v), 0)
+			dec = mssqltypes.Int64ToDecimalScale(int64(v), 0)
 		case int64:
-			dec = decimal.Int64ToDecimalScale(int64(v), 0)
+			dec = mssqltypes.Int64ToDecimalScale(int64(v), 0)
 		case float32:
-			dec, err = decimal.Float64ToDecimalScale(float64(v), scale)
+			dec, err = mssqltypes.Float64ToDecimalScale(float64(v), scale)
 		case float64:
-			dec, err = decimal.Float64ToDecimalScale(float64(v), scale)
-		case string:
-			dec, err = decimal.StringToDecimalScale(v, scale)
+			dec, err = mssqltypes.Float64ToDecimalScale(float64(v), scale)
+		case string:
+			dec, err = mssqltypes.StringToDecimalScale(v, scale)
 		default:
 			return res, fmt.Errorf("unknown value for decimal: %T %#v", v, v)
 		}
 
-<<<<<<< HEAD
-		perc := col.ti.Prec
-		scale := col.ti.Scale
-		var dec mssqltypes.Decimal
-		dec, err = mssqltypes.Float64ToDecimalScale(value, scale)
-=======
->>>>>>> 19fca521
 		if err != nil {
 			return res, err
 		}
