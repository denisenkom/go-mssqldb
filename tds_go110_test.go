// +build go1.10

package mssql

import (
	"database/sql"
	"testing"
)

<<<<<<< HEAD
func open(t testing.TB) *sql.DB {
=======
func open(t *testing.T) (*sql.DB, *testLogger) {
	tl := testLogger{t: t}
	SetLogger(&tl)
>>>>>>> 191d7769
	checkConnStr(t)
	connector, err := NewConnector(makeConnStr(t).String())
	if err != nil {
		t.Error("Open connection failed:", err.Error())
		return nil, &tl
	}
	conn := sql.OpenDB(connector)
	return conn, &tl
}<|MERGE_RESOLUTION|>--- conflicted
+++ resolved
@@ -7,14 +7,9 @@
 	"testing"
 )
 
-<<<<<<< HEAD
-func open(t testing.TB) *sql.DB {
-=======
-func open(t *testing.T) (*sql.DB, *testLogger) {
+func open(t testing.TB) (*sql.DB, *testLogger) {
 	tl := testLogger{t: t}
 	SetLogger(&tl)
->>>>>>> 191d7769
-	checkConnStr(t)
 	connector, err := NewConnector(makeConnStr(t).String())
 	if err != nil {
 		t.Error("Open connection failed:", err.Error())
