--- conflicted
+++ resolved
@@ -1,419 +1,223 @@
-<<<<<<< HEAD
-//go:build go1.18
-// +build go1.18
-
-package azuread
-
-import (
-	"context"
-	"errors"
-	"fmt"
-	"os"
-	"strings"
-
-	"github.com/Azure/azure-sdk-for-go/sdk/azcore"
-	"github.com/Azure/azure-sdk-for-go/sdk/azcore/cloud"
-	"github.com/Azure/azure-sdk-for-go/sdk/azcore/policy"
-	"github.com/Azure/azure-sdk-for-go/sdk/azidentity"
-	mssql "github.com/microsoft/go-mssqldb"
-	"github.com/microsoft/go-mssqldb/msdsn"
-)
-
-const (
-	ActiveDirectoryDefault     = "ActiveDirectoryDefault"
-	ActiveDirectoryIntegrated  = "ActiveDirectoryIntegrated"
-	ActiveDirectoryPassword    = "ActiveDirectoryPassword"
-	ActiveDirectoryInteractive = "ActiveDirectoryInteractive"
-	// ActiveDirectoryMSI is a synonym for ActiveDirectoryManagedIdentity
-	ActiveDirectoryMSI             = "ActiveDirectoryMSI"
-	ActiveDirectoryManagedIdentity = "ActiveDirectoryManagedIdentity"
-	// ActiveDirectoryApplication is a synonym for ActiveDirectoryServicePrincipal
-	ActiveDirectoryApplication      = "ActiveDirectoryApplication"
-	ActiveDirectoryServicePrincipal = "ActiveDirectoryServicePrincipal"
-	scopeDefaultSuffix              = "/.default"
-)
-
-type azureFedAuthConfig struct {
-	adalWorkflow byte
-	mssqlConfig  msdsn.Config
-	// The detected federated authentication library
-	fedAuthLibrary  int
-	fedAuthWorkflow string
-	// Service principal logins
-	clientID        string
-	tenantID        string
-	clientSecret    string
-	certificatePath string
-	resourceID      string
-
-	// AD password/managed identity/interactive
-	user                string
-	password            string
-	applicationClientID string
-}
-
-// parse returns a config based on an msdsn-style connection string
-func parse(dsn string) (*azureFedAuthConfig, error) {
-	mssqlConfig, err := msdsn.Parse(dsn)
-	if err != nil {
-		return nil, err
-	}
-	config := &azureFedAuthConfig{
-		fedAuthLibrary: mssql.FedAuthLibraryReserved,
-		mssqlConfig:    mssqlConfig,
-	}
-
-	err = config.validateParameters(mssqlConfig.Parameters)
-	if err != nil {
-		return nil, err
-	}
-
-	return config, nil
-}
-
-func (p *azureFedAuthConfig) validateParameters(params map[string]string) error {
-
-	fedAuthWorkflow, _ := params["fedauth"]
-	if fedAuthWorkflow == "" {
-		return nil
-	}
-
-	p.fedAuthLibrary = mssql.FedAuthLibraryADAL
-
-	p.applicationClientID, _ = params["applicationclientid"]
-
-	switch {
-	case strings.EqualFold(fedAuthWorkflow, ActiveDirectoryPassword):
-		if p.applicationClientID == "" {
-			return errors.New("applicationclientid parameter is required for " + ActiveDirectoryPassword)
-		}
-		p.adalWorkflow = mssql.FedAuthADALWorkflowPassword
-		p.user, _ = params["user id"]
-		p.password, _ = params["password"]
-	case strings.EqualFold(fedAuthWorkflow, ActiveDirectoryIntegrated):
-		// Active Directory Integrated authentication is not fully supported:
-		// you can only use this by also implementing an a token provider
-		// and supplying it via ActiveDirectoryTokenProvider in the Connection.
-		p.adalWorkflow = mssql.FedAuthADALWorkflowIntegrated
-	case strings.EqualFold(fedAuthWorkflow, ActiveDirectoryManagedIdentity) || strings.EqualFold(fedAuthWorkflow, ActiveDirectoryMSI):
-		// When using MSI, to request a specific client ID or user-assigned identity,
-		// provide the ID in the "user id" parameter
-		p.adalWorkflow = mssql.FedAuthADALWorkflowMSI
-		p.resourceID, _ = params["resource id"]
-		p.clientID, _ = splitTenantAndClientID(params["user id"])
-	case strings.EqualFold(fedAuthWorkflow, ActiveDirectoryApplication) || strings.EqualFold(fedAuthWorkflow, ActiveDirectoryServicePrincipal):
-		p.adalWorkflow = mssql.FedAuthADALWorkflowPassword
-		// Split the clientID@tenantID format
-		// If no tenant is provided we'll use the one from the server
-		p.clientID, p.tenantID = splitTenantAndClientID(params["user id"])
-		if p.clientID == "" {
-			return errors.New("Must provide 'client id[@tenant id]' as username parameter when using ActiveDirectoryApplication authentication")
-		}
-
-		p.clientSecret, _ = params["password"]
-
-		p.certificatePath, _ = params["clientcertpath"]
-
-		if p.certificatePath == "" && p.clientSecret == "" {
-			return errors.New("Must provide 'password' parameter when using ActiveDirectoryApplication authentication without cert/key credentials")
-		}
-	case strings.EqualFold(fedAuthWorkflow, ActiveDirectoryDefault):
-		p.adalWorkflow = mssql.FedAuthADALWorkflowPassword
-	case strings.EqualFold(fedAuthWorkflow, ActiveDirectoryInteractive):
-		if p.applicationClientID == "" {
-			return errors.New("applicationclientid parameter is required for " + ActiveDirectoryInteractive)
-		}
-		p.adalWorkflow = mssql.FedAuthADALWorkflowPassword
-		// user is an optional login hint
-		p.user, _ = params["user id"]
-		// we don't really have a password but we need to use some value.
-		p.adalWorkflow = mssql.FedAuthADALWorkflowPassword
-
-	default:
-		return fmt.Errorf("Invalid federated authentication type '%s': expected one of %+v",
-			fedAuthWorkflow,
-			[]string{ActiveDirectoryApplication, ActiveDirectoryServicePrincipal, ActiveDirectoryDefault, ActiveDirectoryIntegrated, ActiveDirectoryInteractive, ActiveDirectoryManagedIdentity, ActiveDirectoryMSI, ActiveDirectoryPassword})
-	}
-	p.fedAuthWorkflow = fedAuthWorkflow
-	return nil
-}
-
-func splitTenantAndClientID(user string) (string, string) {
-	// Split the user name into client id and tenant id at the @ symbol
-	at := strings.IndexRune(user, '@')
-	if at < 1 || at >= (len(user)-1) {
-		return user, ""
-	}
-
-	return user[0:at], user[at+1:]
-}
-
-func splitAuthorityAndTenant(authorityUrl string) (string, string) {
-	separatorIndex := strings.LastIndex(authorityUrl, "/")
-	tenant := authorityUrl[separatorIndex+1:]
-	authority := authorityUrl[:separatorIndex]
-	return authority, tenant
-}
-
-func (p *azureFedAuthConfig) provideActiveDirectoryToken(ctx context.Context, serverSPN, stsURL string) (string, error) {
-	var cred azcore.TokenCredential
-	var err error
-	authority, tenant := splitAuthorityAndTenant(stsURL)
-	// client secret connection strings may override the server tenant
-	if p.tenantID != "" {
-		tenant = p.tenantID
-	}
-	scope := stsURL
-	if !strings.HasSuffix(serverSPN, scopeDefaultSuffix) {
-		scope = strings.TrimRight(serverSPN, "/") + scopeDefaultSuffix
-	}
-
-	switch p.fedAuthWorkflow {
-	case ActiveDirectoryServicePrincipal, ActiveDirectoryApplication:
-		switch {
-		case p.certificatePath != "":
-			certData, err := os.ReadFile(p.certificatePath)
-			if err != nil {
-				certs, key, err := azidentity.ParseCertificates(certData, []byte(p.clientSecret))
-				if err != nil {
-					cred, err = azidentity.NewClientCertificateCredential(tenant, p.clientID, certs, key, nil)
-				}
-			}
-		default:
-			cred, err = azidentity.NewClientSecretCredential(tenant, p.clientID, p.clientSecret, nil)
-		}
-	case ActiveDirectoryPassword:
-		cred, err = azidentity.NewUsernamePasswordCredential(tenant, p.applicationClientID, p.user, p.password, nil)
-	case ActiveDirectoryMSI, ActiveDirectoryManagedIdentity:
-		if p.resourceID != "" {
-			cred, err = azidentity.NewManagedIdentityCredential(&azidentity.ManagedIdentityCredentialOptions{ID: azidentity.ResourceID(p.resourceID)})
-		} else if p.clientID != "" {
-			cred, err = azidentity.NewManagedIdentityCredential(&azidentity.ManagedIdentityCredentialOptions{ID: azidentity.ClientID(p.clientID)})
-		} else {
-			cred, err = azidentity.NewManagedIdentityCredential(nil)
-		}
-	case ActiveDirectoryInteractive:
-		c := cloud.Configuration{ActiveDirectoryAuthorityHost: authority}
-		config := azcore.ClientOptions{Cloud: c}
-		cred, err = azidentity.NewInteractiveBrowserCredential(&azidentity.InteractiveBrowserCredentialOptions{ClientOptions: config, ClientID: p.applicationClientID})
-
-	default:
-		// Integrated just uses Default until azidentity adds Windows-specific authentication
-		cred, err = azidentity.NewDefaultAzureCredential(nil)
-	}
-
-	if err != nil {
-		return "", err
-	}
-	opts := policy.TokenRequestOptions{Scopes: []string{scope}}
-	tk, err := cred.GetToken(ctx, opts)
-	if err != nil {
-		return "", err
-	}
-	return tk.Token, err
-}
-=======
-package azuread
-
-import (
-	"context"
-	"errors"
-	"fmt"
-	"strings"
-
-	"github.com/Azure/azure-sdk-for-go/sdk/azcore"
-	"github.com/Azure/azure-sdk-for-go/sdk/azcore/policy"
-	"github.com/Azure/azure-sdk-for-go/sdk/azidentity"
-
-	mssql "github.com/denisenkom/go-mssqldb"
-	"github.com/denisenkom/go-mssqldb/msdsn"
-)
-
-const (
-	ActiveDirectoryDefault     = "ActiveDirectoryDefault"
-	ActiveDirectoryIntegrated  = "ActiveDirectoryIntegrated"
-	ActiveDirectoryPassword    = "ActiveDirectoryPassword"
-	ActiveDirectoryInteractive = "ActiveDirectoryInteractive"
-	// ActiveDirectoryMSI is a synonym for ActiveDirectoryManagedIdentity
-	ActiveDirectoryMSI             = "ActiveDirectoryMSI"
-	ActiveDirectoryManagedIdentity = "ActiveDirectoryManagedIdentity"
-	// ActiveDirectoryApplication is a synonym for ActiveDirectoryServicePrincipal
-	ActiveDirectoryApplication                 = "ActiveDirectoryApplication"
-	ActiveDirectoryServicePrincipal            = "ActiveDirectoryServicePrincipal"
-	ActiveDirectoryServicePrincipalAccessToken = "ActiveDirectoryServicePrincipalAccessToken"
-	scopeDefaultSuffix                         = "/.default"
-)
-
-type azureFedAuthConfig struct {
-	adalWorkflow byte
-	mssqlConfig  msdsn.Config
-	// The detected federated authentication library
-	fedAuthLibrary  int
-	fedAuthWorkflow string
-	// Service principal logins
-	clientID        string
-	tenantID        string
-	clientSecret    string
-	certificatePath string
-
-	// AD password/managed identity/interactive
-	user                string
-	password            string
-	applicationClientID string
-}
-
-// parse returns a config based on an msdsn-style connection string
-func parse(dsn string) (*azureFedAuthConfig, error) {
-	mssqlConfig, params, err := msdsn.Parse(dsn)
-	if err != nil {
-		return nil, err
-	}
-	config := &azureFedAuthConfig{
-		fedAuthLibrary: mssql.FedAuthLibraryReserved,
-		mssqlConfig:    mssqlConfig,
-	}
-
-	err = config.validateParameters(params)
-	if err != nil {
-		return nil, err
-	}
-
-	return config, nil
-}
-
-func (p *azureFedAuthConfig) validateParameters(params map[string]string) error {
-
-	fedAuthWorkflow, _ := params["fedauth"]
-	if fedAuthWorkflow == "" {
-		return nil
-	}
-
-	p.fedAuthLibrary = mssql.FedAuthLibraryADAL
-
-	p.applicationClientID, _ = params["applicationclientid"]
-
-	switch {
-	case strings.EqualFold(fedAuthWorkflow, ActiveDirectoryPassword):
-		if p.applicationClientID == "" {
-			return errors.New("applicationclientid parameter is required for " + ActiveDirectoryPassword)
-		}
-		p.adalWorkflow = mssql.FedAuthADALWorkflowPassword
-		p.user, _ = params["user id"]
-		p.password, _ = params["password"]
-	case strings.EqualFold(fedAuthWorkflow, ActiveDirectoryIntegrated):
-		// Active Directory Integrated authentication is not fully supported:
-		// you can only use this by also implementing an a token provider
-		// and supplying it via ActiveDirectoryTokenProvider in the Connection.
-		p.adalWorkflow = mssql.FedAuthADALWorkflowIntegrated
-	case strings.EqualFold(fedAuthWorkflow, ActiveDirectoryManagedIdentity) || strings.EqualFold(fedAuthWorkflow, ActiveDirectoryMSI):
-		// When using MSI, to request a specific client ID or user-assigned identity,
-		// provide the ID in the "user id" parameter
-		p.adalWorkflow = mssql.FedAuthADALWorkflowMSI
-		p.clientID, _ = splitTenantAndClientID(params["user id"])
-	case strings.EqualFold(fedAuthWorkflow, ActiveDirectoryApplication) || strings.EqualFold(fedAuthWorkflow, ActiveDirectoryServicePrincipal):
-		p.adalWorkflow = mssql.FedAuthADALWorkflowPassword
-		// Split the clientID@tenantID format
-		// If no tenant is provided we'll use the one from the server
-		p.clientID, p.tenantID = splitTenantAndClientID(params["user id"])
-		if p.clientID == "" {
-			return errors.New("Must provide 'client id[@tenant id]' as username parameter when using ActiveDirectoryApplication authentication")
-		}
-
-		p.clientSecret, _ = params["password"]
-
-		p.certificatePath, _ = params["clientcertpath"]
-
-		if p.certificatePath == "" && p.clientSecret == "" {
-			return errors.New("Must provide 'password' parameter when using ActiveDirectoryApplication authentication without cert/key credentials")
-		}
-	case strings.EqualFold(fedAuthWorkflow, ActiveDirectoryDefault):
-		p.adalWorkflow = mssql.FedAuthADALWorkflowPassword
-	case strings.EqualFold(fedAuthWorkflow, ActiveDirectoryInteractive):
-		if p.applicationClientID == "" {
-			return errors.New("applicationclientid parameter is required for " + ActiveDirectoryInteractive)
-		}
-		p.adalWorkflow = mssql.FedAuthADALWorkflowPassword
-		// user is an optional login hint
-		p.user, _ = params["user id"]
-		// we don't really have a password but we need to use some value.
-		p.adalWorkflow = mssql.FedAuthADALWorkflowPassword
-	case strings.EqualFold(fedAuthWorkflow, ActiveDirectoryServicePrincipalAccessToken):
-		p.fedAuthLibrary = mssql.FedAuthLibrarySecurityToken
-		p.adalWorkflow = mssql.FedAuthADALWorkflowNone
-		p.password, _ = params["password"]
-
-		if p.password == "" {
-			return errors.New("Must provide 'password' parameter when using ActiveDirectoryApplicationAuthToken authentication")
-		}
-	default:
-		return fmt.Errorf("Invalid federated authentication type '%s': expected one of %+v",
-			fedAuthWorkflow,
-			[]string{ActiveDirectoryApplication, ActiveDirectoryServicePrincipal, ActiveDirectoryDefault, ActiveDirectoryIntegrated, ActiveDirectoryInteractive, ActiveDirectoryManagedIdentity, ActiveDirectoryMSI, ActiveDirectoryPassword})
-	}
-	p.fedAuthWorkflow = fedAuthWorkflow
-	return nil
-}
-
-func splitTenantAndClientID(user string) (string, string) {
-	// Split the user name into client id and tenant id at the @ symbol
-	at := strings.IndexRune(user, '@')
-	if at < 1 || at >= (len(user)-1) {
-		return user, ""
-	}
-
-	return user[0:at], user[at+1:]
-}
-
-func splitAuthorityAndTenant(authorityUrl string) (string, string) {
-	separatorIndex := strings.LastIndex(authorityUrl, "/")
-	tenant := authorityUrl[separatorIndex+1:]
-	authority := authorityUrl[:separatorIndex]
-	return authority, tenant
-}
-
-func (p *azureFedAuthConfig) provideActiveDirectoryToken(ctx context.Context, serverSPN, stsURL string) (string, error) {
-	var cred azcore.TokenCredential
-	var err error
-	authority, tenant := splitAuthorityAndTenant(stsURL)
-	// client secret connection strings may override the server tenant
-	if p.tenantID != "" {
-		tenant = p.tenantID
-	}
-	scope := stsURL
-	if !strings.HasSuffix(serverSPN, scopeDefaultSuffix) {
-		scope = strings.TrimRight(serverSPN, "/") + scopeDefaultSuffix
-	}
-
-	switch p.fedAuthWorkflow {
-	case ActiveDirectoryServicePrincipal, ActiveDirectoryApplication:
-		switch {
-		case p.certificatePath != "":
-			cred, err = azidentity.NewClientCertificateCredential(tenant, p.clientID, p.certificatePath, &azidentity.ClientCertificateCredentialOptions{Password: p.clientSecret})
-		default:
-			cred, err = azidentity.NewClientSecretCredential(tenant, p.clientID, p.clientSecret, nil)
-		}
-	case ActiveDirectoryServicePrincipalAccessToken:
-		return p.password, nil
-	case ActiveDirectoryPassword:
-		cred, err = azidentity.NewUsernamePasswordCredential(tenant, p.applicationClientID, p.user, p.password, nil)
-	case ActiveDirectoryMSI, ActiveDirectoryManagedIdentity:
-		cred, err = azidentity.NewManagedIdentityCredential(p.clientID, nil)
-	case ActiveDirectoryInteractive:
-		cred, err = azidentity.NewInteractiveBrowserCredential(&azidentity.InteractiveBrowserCredentialOptions{AuthorityHost: authority, ClientID: p.applicationClientID})
-
-	default:
-		// Integrated just uses Default until azidentity adds Windows-specific authentication
-		cred, err = azidentity.NewDefaultAzureCredential(nil)
-	}
-
-	if err != nil {
-		return "", err
-	}
-	opts := policy.TokenRequestOptions{Scopes: []string{scope}}
-	tk, err := cred.GetToken(ctx, opts)
-	if err != nil {
-		return "", err
-	}
-	return tk.Token, err
-}
->>>>>>> ed0f6206
+//go:build go1.18
+// +build go1.18
+
+package azuread
+
+import (
+	"context"
+	"errors"
+	"fmt"
+	"os"
+	"strings"
+
+	"github.com/Azure/azure-sdk-for-go/sdk/azcore"
+	"github.com/Azure/azure-sdk-for-go/sdk/azcore/cloud"
+	"github.com/Azure/azure-sdk-for-go/sdk/azcore/policy"
+	"github.com/Azure/azure-sdk-for-go/sdk/azidentity"
+	mssql "github.com/microsoft/go-mssqldb"
+	"github.com/microsoft/go-mssqldb/msdsn"
+)
+
+const (
+	ActiveDirectoryDefault     = "ActiveDirectoryDefault"
+	ActiveDirectoryIntegrated  = "ActiveDirectoryIntegrated"
+	ActiveDirectoryPassword    = "ActiveDirectoryPassword"
+	ActiveDirectoryInteractive = "ActiveDirectoryInteractive"
+	// ActiveDirectoryMSI is a synonym for ActiveDirectoryManagedIdentity
+	ActiveDirectoryMSI             = "ActiveDirectoryMSI"
+	ActiveDirectoryManagedIdentity = "ActiveDirectoryManagedIdentity"
+	// ActiveDirectoryApplication is a synonym for ActiveDirectoryServicePrincipal
+	ActiveDirectoryApplication                 = "ActiveDirectoryApplication"
+	ActiveDirectoryServicePrincipal            = "ActiveDirectoryServicePrincipal"
+	ActiveDirectoryServicePrincipalAccessToken = "ActiveDirectoryServicePrincipalAccessToken"
+	scopeDefaultSuffix                         = "/.default"
+)
+
+type azureFedAuthConfig struct {
+	adalWorkflow byte
+	mssqlConfig  msdsn.Config
+	// The detected federated authentication library
+	fedAuthLibrary  int
+	fedAuthWorkflow string
+	// Service principal logins
+	clientID        string
+	tenantID        string
+	clientSecret    string
+	certificatePath string
+	resourceID      string
+
+	// AD password/managed identity/interactive
+	user                string
+	password            string
+	applicationClientID string
+}
+
+// parse returns a config based on an msdsn-style connection string
+func parse(dsn string) (*azureFedAuthConfig, error) {
+	mssqlConfig, err := msdsn.Parse(dsn)
+	if err != nil {
+		return nil, err
+	}
+	config := &azureFedAuthConfig{
+		fedAuthLibrary: mssql.FedAuthLibraryReserved,
+		mssqlConfig:    mssqlConfig,
+	}
+
+	err = config.validateParameters(mssqlConfig.Parameters)
+	if err != nil {
+		return nil, err
+	}
+
+	return config, nil
+}
+
+func (p *azureFedAuthConfig) validateParameters(params map[string]string) error {
+
+	fedAuthWorkflow, _ := params["fedauth"]
+	if fedAuthWorkflow == "" {
+		return nil
+	}
+
+	p.fedAuthLibrary = mssql.FedAuthLibraryADAL
+
+	p.applicationClientID, _ = params["applicationclientid"]
+
+	switch {
+	case strings.EqualFold(fedAuthWorkflow, ActiveDirectoryPassword):
+		if p.applicationClientID == "" {
+			return errors.New("applicationclientid parameter is required for " + ActiveDirectoryPassword)
+		}
+		p.adalWorkflow = mssql.FedAuthADALWorkflowPassword
+		p.user, _ = params["user id"]
+		p.password, _ = params["password"]
+	case strings.EqualFold(fedAuthWorkflow, ActiveDirectoryIntegrated):
+		// Active Directory Integrated authentication is not fully supported:
+		// you can only use this by also implementing an a token provider
+		// and supplying it via ActiveDirectoryTokenProvider in the Connection.
+		p.adalWorkflow = mssql.FedAuthADALWorkflowIntegrated
+	case strings.EqualFold(fedAuthWorkflow, ActiveDirectoryManagedIdentity) || strings.EqualFold(fedAuthWorkflow, ActiveDirectoryMSI):
+		// When using MSI, to request a specific client ID or user-assigned identity,
+		// provide the ID in the "user id" parameter
+		p.adalWorkflow = mssql.FedAuthADALWorkflowMSI
+		p.resourceID, _ = params["resource id"]
+		p.clientID, _ = splitTenantAndClientID(params["user id"])
+	case strings.EqualFold(fedAuthWorkflow, ActiveDirectoryApplication) || strings.EqualFold(fedAuthWorkflow, ActiveDirectoryServicePrincipal):
+		p.adalWorkflow = mssql.FedAuthADALWorkflowPassword
+		// Split the clientID@tenantID format
+		// If no tenant is provided we'll use the one from the server
+		p.clientID, p.tenantID = splitTenantAndClientID(params["user id"])
+		if p.clientID == "" {
+			return errors.New("Must provide 'client id[@tenant id]' as username parameter when using ActiveDirectoryApplication authentication")
+		}
+
+		p.clientSecret, _ = params["password"]
+
+		p.certificatePath, _ = params["clientcertpath"]
+
+		if p.certificatePath == "" && p.clientSecret == "" {
+			return errors.New("Must provide 'password' parameter when using ActiveDirectoryApplication authentication without cert/key credentials")
+		}
+	case strings.EqualFold(fedAuthWorkflow, ActiveDirectoryDefault):
+		p.adalWorkflow = mssql.FedAuthADALWorkflowPassword
+	case strings.EqualFold(fedAuthWorkflow, ActiveDirectoryInteractive):
+		if p.applicationClientID == "" {
+			return errors.New("applicationclientid parameter is required for " + ActiveDirectoryInteractive)
+		}
+		p.adalWorkflow = mssql.FedAuthADALWorkflowPassword
+		// user is an optional login hint
+		p.user, _ = params["user id"]
+		// we don't really have a password but we need to use some value.
+		p.adalWorkflow = mssql.FedAuthADALWorkflowPassword
+	case strings.EqualFold(fedAuthWorkflow, ActiveDirectoryServicePrincipalAccessToken):
+		p.fedAuthLibrary = mssql.FedAuthLibrarySecurityToken
+		p.adalWorkflow = mssql.FedAuthADALWorkflowNone
+		p.password, _ = params["password"]
+
+		if p.password == "" {
+			return errors.New("Must provide 'password' parameter when using ActiveDirectoryApplicationAuthToken authentication")
+		}
+	default:
+		return fmt.Errorf("Invalid federated authentication type '%s': expected one of %+v",
+			fedAuthWorkflow,
+			[]string{ActiveDirectoryApplication, ActiveDirectoryServicePrincipal, ActiveDirectoryDefault, ActiveDirectoryIntegrated, ActiveDirectoryInteractive, ActiveDirectoryManagedIdentity, ActiveDirectoryMSI, ActiveDirectoryPassword})
+	}
+	p.fedAuthWorkflow = fedAuthWorkflow
+	return nil
+}
+
+func splitTenantAndClientID(user string) (string, string) {
+	// Split the user name into client id and tenant id at the @ symbol
+	at := strings.IndexRune(user, '@')
+	if at < 1 || at >= (len(user)-1) {
+		return user, ""
+	}
+
+	return user[0:at], user[at+1:]
+}
+
+func splitAuthorityAndTenant(authorityUrl string) (string, string) {
+	separatorIndex := strings.LastIndex(authorityUrl, "/")
+	tenant := authorityUrl[separatorIndex+1:]
+	authority := authorityUrl[:separatorIndex]
+	return authority, tenant
+}
+
+func (p *azureFedAuthConfig) provideActiveDirectoryToken(ctx context.Context, serverSPN, stsURL string) (string, error) {
+	var cred azcore.TokenCredential
+	var err error
+	authority, tenant := splitAuthorityAndTenant(stsURL)
+	// client secret connection strings may override the server tenant
+	if p.tenantID != "" {
+		tenant = p.tenantID
+	}
+	scope := stsURL
+	if !strings.HasSuffix(serverSPN, scopeDefaultSuffix) {
+		scope = strings.TrimRight(serverSPN, "/") + scopeDefaultSuffix
+	}
+
+	switch p.fedAuthWorkflow {
+	case ActiveDirectoryServicePrincipal, ActiveDirectoryApplication:
+		switch {
+		case p.certificatePath != "":
+			certData, err := os.ReadFile(p.certificatePath)
+			if err != nil {
+				certs, key, err := azidentity.ParseCertificates(certData, []byte(p.clientSecret))
+				if err != nil {
+					cred, err = azidentity.NewClientCertificateCredential(tenant, p.clientID, certs, key, nil)
+				}
+			}
+		default:
+			cred, err = azidentity.NewClientSecretCredential(tenant, p.clientID, p.clientSecret, nil)
+		}
+	case ActiveDirectoryServicePrincipalAccessToken:
+		return p.password, nil
+	case ActiveDirectoryPassword:
+		cred, err = azidentity.NewUsernamePasswordCredential(tenant, p.applicationClientID, p.user, p.password, nil)
+	case ActiveDirectoryMSI, ActiveDirectoryManagedIdentity:
+		if p.resourceID != "" {
+			cred, err = azidentity.NewManagedIdentityCredential(&azidentity.ManagedIdentityCredentialOptions{ID: azidentity.ResourceID(p.resourceID)})
+		} else if p.clientID != "" {
+			cred, err = azidentity.NewManagedIdentityCredential(&azidentity.ManagedIdentityCredentialOptions{ID: azidentity.ClientID(p.clientID)})
+		} else {
+			cred, err = azidentity.NewManagedIdentityCredential(nil)
+		}
+	case ActiveDirectoryInteractive:
+		c := cloud.Configuration{ActiveDirectoryAuthorityHost: authority}
+		config := azcore.ClientOptions{Cloud: c}
+		cred, err = azidentity.NewInteractiveBrowserCredential(&azidentity.InteractiveBrowserCredentialOptions{ClientOptions: config, ClientID: p.applicationClientID})
+
+	default:
+		// Integrated just uses Default until azidentity adds Windows-specific authentication
+		cred, err = azidentity.NewDefaultAzureCredential(nil)
+	}
+
+	if err != nil {
+		return "", err
+	}
+	opts := policy.TokenRequestOptions{Scopes: []string{scope}}
+	tk, err := cred.GetToken(ctx, opts)
+	if err != nil {
+		return "", err
+	}
+	return tk.Token, err
+}